"""
This module implements quantum gates from the CMON set of Google
"""
import numpy as np
import re
import cirq

from fractions import Fraction
from qtree.logger_setup import log
from functools import partial

import qtree.system_defs as defs
import uuid


class Gate:
    """
    Base class for quantum gates.

    Attributes
    ----------
    name: str
            The name of the gate

    parameters: dict
             Parameters used by the gate (may be empty)

    qubits: tuple
            Qubits the gate acts on

    changed_qubits : tuple
            Tuple of ints which states what qubit's bases are changed
            (along which qubits the gate is not diagonal).

    cirq_op: Cirq.GridQubit
            Cirq 2D gate. Used for unit tests. Optional

    Methods
    -------
    gen_tensor(): numpy.array
            The gate tensor. For each qubit a gate
            either introduces a new variable (non-diagonal gate, like X)
            or does not (diagonal gate, like T). Multiqubit gates
            can be diagonal on some of the variables, and not diagonal on
            others (like ccX). The order of dimensions IS ALWAYS
            (new_a, a, b_new, b, c, d_new, d, ...)

    dagger():
            Class method that returns a daggered class

    dagger_me():
            Changes the instance's gen_tensor inplace

    is_parametric(): bool
            Returns False for gates without parameters
    """

    def __init__(self, *qubits):
        self._qubits = tuple(qubits)
        # supposedly unique id for an instance
        self._parameters = { }
        self._check_qubit_count(qubits)
        self.name = type(self).__name__

    def _check_qubit_count(self, qubits):
        n_qubits = len(self.gen_tensor().shape) - len(
            self._changes_qubits)
        # return back the saved version

        if len(qubits) != n_qubits:
            raise ValueError(
                "Wrong number of qubits for gate {}:\n"
                "{}, required: {}".format(
                    self.name, len(qubits), n_qubits))

    @classmethod
    def dag_tensor(cls, inst):
        return cls.gen_tensor(inst).conj().T

    @classmethod
    def dagger(cls):
        # This thing modifies the base class itself.
        orig = cls.gen_tensor
        def conj_tensor(self):
            t = orig(self)
            return t.conj().T
        cls.gen_tensor = conj_tensor
        cls.__name__ += '.dag'
        return cls

    def dagger_me(self):
        # Maybe the better way is to create a separate object
        # Warning: dagger().dagger().dagger() will define many things
        self.gen_tensor = partial(self.dag_tensor, self)
        self.name += '+'
        return self


    def gen_tensor(self):
        raise NotImplementedError()

    @property
    def parameters(self):
        return self._parameters

    def is_parametric(self):
        return len(self.parameters) > 0

    @property
    def qubits(self):
        return self._qubits

    @property
    def changed_qubits(self):
        return tuple(self._qubits[idx] for idx in self._changes_qubits)

    def to_cirq_1d_circ_op(self):
        return self.cirq_op(
            *[cirq.LineQubit(qubit) for qubit in self._qubits]
        )

    def __str__(self):
        return ("{}".format(self.name) +
                "({})".format(','.join(map(str, self._qubits)))
        )

    def __repr__(self):
        return self.__str__()


class ParametricGate(Gate):
    """
    Gate with parameters.

    Attributes
    ----------
    name: str
            The name of the gate

    parameters: dict
             Parameters used by the gate (may be empty)

    qubits: tuple
            Qubits the gate acts on

    changed_qubits : tuple
            Tuple of ints which states what qubit's bases are changed
            (along which qubits the gate is not diagonal).

    cirq_op: Cirq.GridQubit
            Cirq 2D gate. Used for unit tests. Optional

    Methods
    -------
    gen_tensor(\\**parameters={}): numpy.array
            The gate tensor. For each qubit a gate
            either introduces a new variable (non-diagonal gate, like X)
            or does not (diagonal gate, like T). Multiqubit gates
            can be diagonal on some of the variables, and not diagonal on
            others (like ccX). The order of dimensions IS ALWAYS
            (new_a, a, b_new, b, c, d_new, d, ...)

    is_parametric(): bool
            Returns True
    """
    def __init__(self, *qubits, **parameters):
        self._qubits = tuple(qubits)
        # supposedly unique id for an instance
        self._parameters = parameters
        self._check_qubit_count(qubits)
        self.name = type(self).__name__

    def _check_qubit_count(self, qubits):
        # fill parameters and save a copy
        filled_parameters = {}
        for par, value in self._parameters.items():
            if isinstance(value, placeholder):
                filled_parameters[par] = np.zeros(value.shape)
            else:
                filled_parameters[par] = value
        parameters = self._parameters

        # substitute parameters by filled parameters
        # to evaluate tensor shape
        self._parameters = filled_parameters
        n_qubits = len(self.gen_tensor().shape) - len(
            self._changes_qubits)
        # return back the saved version
        self._parameters = parameters

        if len(qubits) != n_qubits:
            raise ValueError(
                "Wrong number of qubits: {}, required: {}".format(
                    len(qubits), n_qubits))

    def gen_tensor(self, **parameters):
        if len(parameters) == 0:
            return self._gen_tensor(**self._parameters)
        else:
            return self._gen_tensor(**parameters)

    def __str__(self):
        par_str = (",".join("{}={}".format(
            param_name,
            '?.??' if isinstance(param_value, placeholder)
            else '{:.2f}'.format(float(param_value)))
                            for param_name, param_value in
                            sorted(self._parameters.items(),
                                   key=lambda pair: pair[0])))

        return ("{}".format(self.name) + "[" + par_str + "]" +
                "({})".format(','.join(map(str, self._qubits))))


def op_scale(factor, operator, name):
    """
    Scales a gate class by a scalar. The resulting class
    will have a scaled tensor

    It is not recommended to use this many times because of
    possibly low performance

    Parameters
    ----------
    factor: float
          scaling factor
    operator: class
          operator to modify
    name: str
          Name of the new class
    Returns
    -------
    class
    """
    def gen_tensor(self):
        return factor * operator.gen_tensor(operator)

    attr_dict = {attr: getattr(operator, attr) for attr in dir(operator)}
    attr_dict['gen_tensor'] = gen_tensor

    return type(name, (operator, ), attr_dict)


class M(Gate):
    """
    Measurement gate. This is essentially the identity operator, but
    it forces the introduction of a variable in the graphical model
    """
    def gen_tensor(self):
        return np.array([[1, 0], [0, 1]], dtype=defs.NP_ARRAY_TYPE)

    _changes_qubits = (0, )
    cirq_op = cirq.I


class I(Gate):
    def gen_tensor(self):
        return np.array([1, 1], dtype=defs.NP_ARRAY_TYPE)

    _changes_qubits = tuple()
    cirq_op = cirq.I


class H(Gate):
    """
    Hadamard gate
    """
    def gen_tensor(self):
        return 1/np.sqrt(2) * np.array([[1,  1],
                                        [1, -1]],
                                       dtype=defs.NP_ARRAY_TYPE)
    _changes_qubits = (0, )
    cirq_op = cirq.H


class Z(Gate):
    """
    :math:`Z`-gate
    """
    def gen_tensor(self):
        return np.array([1, -1],
                        dtype=defs.NP_ARRAY_TYPE)

    _changes_qubits = tuple()
    cirq_op = cirq.Z



class cZ(Gate):
    """
    Controlled :math:`Z` gate
    """
    def gen_tensor(self):
        return np.array([[1, 1],
                         [1, -1]],
                        dtype=defs.NP_ARRAY_TYPE)
    _changes_qubits = tuple()
    cirq_op = cirq.CZ


class T(Gate):
    """
    :math:`T`-gate
    """
    def gen_tensor(self):
        return np.array([1, np.exp(1.j*np.pi/4)],
                        dtype=defs.NP_ARRAY_TYPE)

    _changes_qubits = tuple()
    cirq_op = cirq.T


class Tdag(Gate):
    """
    :math:`T` inverse gate
    """
    def gen_tensor(self):
        pass
        return np.array([1, np.exp(-1.j*np.pi/4)],
                        dtype=defs.NP_ARRAY_TYPE)

    _changes_qubits = tuple()
    cirq_op = cirq.inverse(cirq.T)


class S(Gate):
    """
    :math:`S`-gate
    """
    def gen_tensor(self):
        return np.array([1, 1j],
                        dtype=defs.NP_ARRAY_TYPE)

    _changes_qubits = tuple()
    cirq_op = cirq.S


class Sdag(Gate):
    """
    :math:`S` inverse gate
    """
    def gen_tensor(self):
        return np.array([1, -1j],
                        dtype=defs.NP_ARRAY_TYPE)

    _changes_qubits = tuple()
    cirq_op = cirq.inverse(cirq.S)


class X_1_2(Gate):
    """
    :math:`X^{1/2}`
    gate
    """
    def gen_tensor(self):
        return (Fraction(1, 2) *
                np.array([[1 + 1j, 1 - 1j],
                          [1 - 1j, 1 + 1j]])
        ).astype(defs.NP_ARRAY_TYPE)

    _changes_qubits = (0, )

    def cirq_op(self, x): return cirq.X(x)**0.5


class Y_1_2(Gate):
    r"""
    :math:`Y^{1/2}` gate
    """
    def gen_tensor(self):
        return (Fraction(1, 2) *
                np.array([[1 + 1j, -1 - 1j],
                          [1 + 1j, 1 + 1j]])
        ).astype(defs.NP_ARRAY_TYPE)

    _changes_qubits = (0, )

class W_1_2(Gate):
    r"""
    :math:`W^{1/2}` gate
    """
    def gen_tensor(self):
        sqj = np.sqrt(1j)
        nsqj = np.sqrt(-1j)
        return (1/np.sqrt(2)*
                np.array([[1 , -sqj],
                          [nsqj, 1]])
        ).astype(defs.NP_ARRAY_TYPE)

    _changes_qubits = (0, )

    def cirq_op(self, x): return cirq.Y(x)**0.5


class X(Gate):
    def gen_tensor(self):
        return np.array([[0, 1],
                         [1, 0]],
                        dtype=defs.NP_ARRAY_TYPE)

    _changes_qubits = (0, )

    def cirq_op(self, x): return cirq.X(x)


class cX(Gate):
    def gen_tensor(self):
        return np.array([[[1., 0.],
                          [0., 1.]],
                         [[0., 1.],
                          [1., 0.]]])

    _changes_qubits = (1, )
    cirq_op = cirq.CNOT


class ccX(Gate):
    def gen_tensor(self):
        #TODO: tensor shapes
        return np.array([])

    _changes_qubits = (2, )
    cirq_op = cirq.CCNOT


class Y(Gate):
    def gen_tensor(self):
        return np.array([[0, -1j],
                         [1j, 0]],
                        dtype=defs.NP_ARRAY_TYPE)

    _changes_qubits = (0, )

    def cirq_op(self, x): return cirq.Y(x)


class cY(Gate):
    def gen_tensor(self):
        return np.array([[[1., 0.],
                          [0., 1.]],
                         [[0., -1j],
                          [1j, 0.]]])

    _changes_qubits = (0, )

    def cirq_op(self, x): pass


class YPhase(ParametricGate):
    """A gate that rotates around the Y axis of the Bloch sphere.

        The unitary matrix of ``YPowGate(exponent=t)`` is:

            [[g·c, -g·s],
             [g·s, g·c]]

        where:

            c = cos(π·t/2)
            s = sin(π·t/2)
            g = exp(i·π·t/2).
    """

    _changes_qubits = tuple()

    @staticmethod
    def _gen_tensor(**parameters):
        """Rotation along Y axis"""
        alpha = parameters['alpha']

        c = np.cos(np.pi * alpha / 2)
        s = np.sin(np.pi * alpha / 2)
        g = np.exp(1j * np.pi * alpha / 2)

        return np.array([[g * c, -1 * g * s],
                         [g * s, g * c]])

    def cirq_op(self, x): return cirq.YPowGate(
            exponent=float(self._parameters['alpha']))(x)


def ry(parameters: [float], *qubits):
    """Arbitrary :math:`Y` rotation"""

    return YPhase(*qubits, alpha=parameters[0]/np.pi)


class ZPhase(ParametricGate):
    """Arbitrary :math:`Z` rotation
    [[1, 0],
    [0, g]],  where

    g = exp(i·π·t)
    """

    _changes_qubits = tuple()
    parameter_count = 1

    @staticmethod
    def _gen_tensor(**parameters):
        """Rotation along Z axis"""
        alpha = parameters['alpha']
        return np.array([1., np.exp(1j * np.pi * alpha)])

    def cirq_op(self, x): return cirq.ZPowGate(
            exponent=float(self._parameters['alpha']))(x)


def rz(parameters: [float], *qubits):
    """Arbitrary :math:`Z` rotation"""

    return ZPhase(*qubits, alpha=parameters[0]/np.pi)


class XPhase(ParametricGate):
    """Arbitrary :math:`X` rotation
    [[g·c, -i·g·s],
    [-i·g·s, g·c]], where

    c = cos(π·alpha/2), s = sin(π·alpha/2), g = exp(i·π·alpha/2).
    """

    _changes_qubits = (0, )

    @staticmethod
    def _gen_tensor(**parameters):
        """Rotation along X axis"""
        alpha = parameters['alpha']

        c = np.cos(np.pi*alpha/2)
        s = np.sin(np.pi*alpha/2)
        g = np.exp(1j*np.pi*alpha/2)

        return np.array([[g*c, -1j*g*s],
                         [-1j*g*s, g*c]])

    def cirq_op(self, x): return cirq.XPowGate(
            exponent=float(self._parameters['alpha']))(x)


def rx(parameters: [float], *qubits):
    """Arbitrary :math:`X` rotation"""

    return XPhase(*qubits, alpha=parameters[0]/np.pi)


class XPhase(ParametricGate):
    """Arbitrary :math:`X` rotation
    [[g·c, -g·s],
    [g·s, g·c]], where

    c = cos(π·alpha/2), s = sin(π·alpha/2), g = exp(i·π·alpha/2).
    """

    _changes_qubits = (0, )
    parameter_count = 1

    @staticmethod
    def _gen_tensor(**parameters):
        """Rotation along X axis"""
        alpha = parameters['alpha']

        c = np.cos(np.pi*alpha/2)
        s = np.sin(np.pi*alpha/2)
        g = np.exp(1j*np.pi*alpha/2)

        return np.array([[g*c, -1j*g*s],
                         [-1j*g*s, g*c]])

    def cirq_op(self, x): return cirq.XPowGate(
            exponent=float(self._parameters['alpha']))(x)

class fSim(ParametricGate):
    _changes_qubits = (0, 1)
    parameter_count = 2

    @staticmethod
    def _gen_tensor(**parameters):
        alpha, beta = parameters['alpha'], parameters['beta']
        c = np.cos(alpha)
        s = np.sin(alpha)
        g = np.exp(-1j*beta)

        return np.array([[[[1, 0],
                           [0, 0]],

                          [[0, c],
                           [-1j*s, 0]]],


                         [[[0, -1j*s],
                           [c, 0]],

                          [[0, 0],
                           [0, g]]]])

class SWAP(Gate):
    ## This gate is a snowflake for graph model
    ## it swaps qubits
    _changes_qubits = tuple()
    @staticmethod
    def gen_tensor():
        return np.array([[1,1],[1,1]])



class U(ParametricGate):
    """ Arbitrary single qubit unitary operator
    U(t, p, l) =
    [exp(-j*(p+l)/2)*c, -exp(-j*(p-l)/2)*s],
    [exp( j*(p-l)/2)*s,  exp( j*(p+l)/2)*c]

    where c = cos(t/2)
          s = sin(t/2)
    """

    _changes_qubits = (0,)

    @staticmethod
    def _gen_tensor(**parameters):
        """Rotation along X axis"""
        theta = parameters['theta']
        phi = parameters['phi']
        lambda_param = parameters['lambda_param']

        c = np.cos(theta / 2)
        s = np.sin(theta / 2)

        mat_00 = np.exp(-1j * (phi + lambda_param) / 2) * c
        mat_01 = -np.exp(-1j * (phi - lambda_param) / 2) * s
        mat_10 = np.exp(1j * (phi - lambda_param) / 2) * s
        mat_11 = np.exp(1j * (phi + lambda_param) / 2) * c

        return np.array([[mat_00, mat_01],
                         [mat_10, mat_11]])

    def cirq_op(self, x): pass


def u3(parameters: [float], *qubits):
    """Arbitrary single qubit rotation"""

    return U(*qubits, theta=parameters[0], phi=parameters[1], lambda_param=parameters[2])


def u2(parameters: [float], *qubits):
    """Qiskit rotation operation"""

    return U(*qubits, theta=np.pi/2, phi=parameters[0], lambda_param=parameters[1])


def u1(parameters: [float], *qubits):
    """Qiskit rotation operation"""

    return U(*qubits, theta=0, phi=0, lambda_param=parameters[0])


LABEL_TO_GATE_DICT = {
    'i': I,
    'h': H,
    't': T,
    'z': Z,
    'cz': cZ,
    'cX': cX,
    'rz': ZPhase,
    'rX': XPhase,
    'x': X,
    'y': Y,
    'x_1_2': X_1_2,
    'y_1_2': Y_1_2,
    'hz_1_2': W_1_2,
    'fs': fSim
}

def read_circuit_file(filename, max_depth=None):
    log.info("reading file {}".format(filename))
    with open(filename, "r") as fp:
        n, qc = read_circuit_stream(fp, max_depth=max_depth)
    return n, qc

def read_circuit_stream(stream, max_depth=None):
    """
    Read circuit file and return quantum circuit in the
    form of a list of lists

    Parameters
    ----------
    filename : str
             circuit file in the format of Sergio Boixo
    max_depth : int
             maximal depth of gates to read

    Returns
    -------
    qubit_count : int
            number of qubits in the circuit
    circuit : list of lists
            quantum circuit as a list of layers of gates
    """

    operation_search_patt = r'(?P<operation>' + r'|'.join(LABEL_TO_GATE_DICT.keys()) + r')(?P<qubits>( \d+(?!\.))+)'
    params_search_patt_1 = r'(?P<operation>' + r'|'.join(LABEL_TO_GATE_DICT.keys()) + r')(?P<qubits>( \d+)+) (?P<alpha>-?\d+\.\d+)$'
    params_search_patt_2 = r'(?P<operation>' + r'|'.join(LABEL_TO_GATE_DICT.keys()) + r')(?P<qubits>( \d+)+) (?P<alpha>-?\d+\.\d+) (?P<beta>-?\d+\.\d+)$'

    circuit = []
    circuit_layer = []

<<<<<<< HEAD
    with open(filename, "r") as fp:
        qubit_count = int(fp.readline())
        log.info("There are {:d} qubits in circuit".format(qubit_count))
        n_ignored_layers = 0
        current_layer = 0

        for idx, line in enumerate(fp):
            m = re.search(r'(?P<layer>[0-9]+) (?=[a-z])', line)
            if m is None:
                raise Exception("file format error at line {}".format(idx))
            # Read circuit layer by layer
            layer_num = int(m.group('layer'))

            if max_depth is not None and layer_num > max_depth:
                n_ignored_layers = layer_num - max_depth
                continue

            if layer_num > current_layer:
                circuit.append(circuit_layer)
                circuit_layer = []
                current_layer = layer_num

            op_str = line[m.end():]
            m = re.search(operation_search_patt, op_str)
            if m is None:
                raise Exception("file format error in {}".format(op_str))

            op_identif = m.group('operation')

            q_idx = tuple(int(qq) for qq in m.group('qubits').split())
            op_cls = label_to_gate_dict[op_identif]

            """
            if op_identif=='fs':
                circuit_layer.append(cZ(*q_idx))
                circuit_layer.append(SWAP(*q_idx))

               #circuit_layer.append(cZ(*q_idx))
               #circuit_layer.append(H(q_idx[0]))
               #circuit_layer.append(H(q_idx[1]))
               #circuit_layer.append(cZ(*q_idx))
            """

=======
    qubit_count = int(stream.readline())
    log.info("There are {:d} qubits in circuit".format(qubit_count))
    n_ignored_layers = 0
    current_layer = 0

    for idx, line in enumerate(stream):
        if not line or line =='\n':
            break

        m = re.search(r'(?P<layer>[0-9]+) (?=[a-z])', line)
        if m is None:
            raise Exception("file format error at line {}: {}".format(idx, line))
        # Read circuit layer by layer
        layer_num = int(m.group('layer'))

        if max_depth is not None and layer_num > max_depth:
            n_ignored_layers = layer_num - max_depth
            continue

        if layer_num > current_layer:
            circuit.append(circuit_layer)
            circuit_layer = []
            current_layer = layer_num

        op_str = line[m.end():]
        m = re.search(operation_search_patt, op_str)
        if m is None:
            raise Exception("file format error in {}".format(op_str))

        op_identif = m.group('operation')

        q_idx = tuple(int(qq) for qq in m.group('qubits').split())
        op_cls = LABEL_TO_GATE_DICT[op_identif]
        if op_identif=='fsh':
            circuit_layer.append(cZ(*q_idx))
            circuit_layer.append(H(q_idx[0]))
            circuit_layer.append(H(q_idx[1]))
            circuit_layer.append(cZ(*q_idx))
        else:
>>>>>>> a68e58ee
            if issubclass(op_cls, ParametricGate):
                if op_cls.parameter_count==1:
                    m = re.search(params_search_patt_1, op_str)
                    alpha = m.group('alpha')
                    op = op_cls(*q_idx, alpha=float(alpha))
                elif op_cls.parameter_count==2:
                    m = re.search(params_search_patt_2, op_str)
                    alpha = m.group('alpha')
                    beta = m.group('beta')
                    op = op_cls(*q_idx, alpha=float(alpha), beta=float(beta))
            else:
                op = op_cls(*q_idx)
            circuit_layer.append(op)

    circuit.append(circuit_layer)  # last layer

    if n_ignored_layers > 0:
        log.info("Ignored {} layers".format(n_ignored_layers))

    return qubit_count, circuit

def circuit_to_text(circuit, n_qubits):
    reverse_dict = {v:k for k,v in LABEL_TO_GATE_DICT.items()}
    file = f"{n_qubits}\n"
    for i, layer in enumerate(circuit):
        for gate in layer:
            qubit_label=reverse_dict[type(gate)]
            qubits = ' '.join([str(q) for q in gate.qubits])
            params = gate._parameters
            param_str = ' '.join([str(x) for x in params.values()])
            if param_str:
                file += f"{i} {qubit_label} {qubits} {param_str}\n"
            else:
                file += f"{i} {qubit_label} {qubits} \n"
    return file


def read_qasm_file(filename, max_ins=None):
    """
    Read circuit file in the QASM format and return
    quantum circuit in the form of a list of lists

    Parameters
    ----------
    filename : str
             circuit file in the QASM format
    max_ins : int
             maximal depth of instructions to read

    Returns
    -------
    qubit_count : int
            number of qubits in the circuit
    circuit : list of lists
            quantum circuit as a list of layers of gates
    """
    from qiskit import QuantumCircuit

    qiskit_circuit = QuantumCircuit.from_qasm_file(filename)
    return from_qiskit_circuit(qiskit_circuit)

def from_qiskit_circuit(qiskit_circuit):
    circuit_qubits = qiskit_circuit.qubits

    output_circuit = []
    indexed_circuit = []

    # creates the indexed circuit, which replaces
    # qubits with their indices
    for circuit_operation in qiskit_circuit:
        qubit_list = []
        for circuit_operation_qubits in circuit_operation[1]:
            qubit_list.append(circuit_qubits.index(circuit_operation_qubits))

        indexed_circuit.append((circuit_operation[0], qubit_list))

    # for each operation, append the resulting internal gate representation(s)
    for circuit_operation in indexed_circuit:
        operations = _qiskit_operation_to_internal_representation(circuit_operation)
        output_circuit.append(operations)

    # flatten the list. It may be of arbitrary depth due to nested gate definitions
    output_circuit = list(_flatten(output_circuit))

    return_circuit = []
    for gate in output_circuit:
        return_circuit.append([gate])

    qubit_count = len(qiskit_circuit.qubits)
    return qubit_count, return_circuit


def _qiskit_operation_to_internal_representation(circuit_operation):
    """
    Read a modified circuit operation and return
    an internal representation of it

    Parameters
    ----------
    circuit_operation : (qiskit_instruction, [int])
            tuple of a qiskit instruction and the
            indices of the qubits it acts on

    Returns
    -------
    output_circuit : list of gate operations in
            internal representation
    """
    from qiskit import circuit
    name_to_gate_dict = {
        'id': I,
        'u0': 'U_0',
        'u1': u1,
        'u2': u2,
        'u3': u3,
        'x': X,
        'y': Y,
        'z': Z,
        'h': H,
        's': S,
        'sdg': Sdag,
        't': T,
        'tdg': Tdag,
        'rx': rx,
        'ry': ry,
        'rz': rz,
        'reset': '\\left|0\\right\\rangle',
        'cx': cX,
        'CX': cX,
        'ccx': 'ccX',
        'cy': cY,
        'cz': cZ
    }

    instruction = circuit_operation[0]
    instruction_qubits = circuit_operation[1]

    output_circuit = []

    # if the operation is part of the qiskit standard gate set
    if (instruction.name in name_to_gate_dict) and (isinstance(instruction, circuit.gate.Gate)):
        if instruction.params:
            op = name_to_gate_dict[instruction.name](instruction.params, *instruction_qubits)
        else:
            op = name_to_gate_dict[instruction.name](*instruction_qubits)

        output_circuit.append(op)

    # if the operation is a custom-defined gate whose basic gate definition needs to be found
    else:
        if (isinstance(instruction, circuit.Instruction)) and instruction.definition:
            for definition in instruction.definition:
                # replaces the definition of which qubits the custom gate acts on with the actual qubit indices
                new_qubit_list = []
                for definition_qubits in definition[1]:
                    new_qubit_list.append(instruction_qubits[definition_qubits.index])

                defined_operation = (definition[0], new_qubit_list)

                # recursively call the function until all nested custom gates are defined
                op = _qiskit_operation_to_internal_representation(defined_operation)
                output_circuit.append(op)

    return output_circuit


class placeholder:
    """
    Class for placeholders. Placeholders are used to implement
    symbolic computation. This class is very similar to the
    Tensorflow's placeholder class.

    Attributes
    ----------
    name: str, default None
          Name of the placeholder (for clarity)
    shape: tuple, default None
          Shape of the tensor the placeholder represent
    """
    def __init__(self, name=None, shape=()):
        self._name = name
        self._shape = shape
        self._uuid = uuid.uuid4()

    @property
    def name(self):
        return self._name

    @property
    def shape(self):
        return self._shape

    @property
    def uuid(self):
        return self._uuid


def _flatten(l):
    """
    https://stackoverflow.com/questions/2158395/flatten-an-irregular-list-of-lists
    Parameters
    ----------
    l: iterable
        arbitrarily nested list of lists

    Returns
    -------
    generator of a flattened list
    """
    import collections
    for el in l:
        if isinstance(el, collections.Iterable) and not isinstance(el, (str, bytes)):
            yield from _flatten(el)
        else:
            yield el<|MERGE_RESOLUTION|>--- conflicted
+++ resolved
@@ -705,51 +705,6 @@
     circuit = []
     circuit_layer = []
 
-<<<<<<< HEAD
-    with open(filename, "r") as fp:
-        qubit_count = int(fp.readline())
-        log.info("There are {:d} qubits in circuit".format(qubit_count))
-        n_ignored_layers = 0
-        current_layer = 0
-
-        for idx, line in enumerate(fp):
-            m = re.search(r'(?P<layer>[0-9]+) (?=[a-z])', line)
-            if m is None:
-                raise Exception("file format error at line {}".format(idx))
-            # Read circuit layer by layer
-            layer_num = int(m.group('layer'))
-
-            if max_depth is not None and layer_num > max_depth:
-                n_ignored_layers = layer_num - max_depth
-                continue
-
-            if layer_num > current_layer:
-                circuit.append(circuit_layer)
-                circuit_layer = []
-                current_layer = layer_num
-
-            op_str = line[m.end():]
-            m = re.search(operation_search_patt, op_str)
-            if m is None:
-                raise Exception("file format error in {}".format(op_str))
-
-            op_identif = m.group('operation')
-
-            q_idx = tuple(int(qq) for qq in m.group('qubits').split())
-            op_cls = label_to_gate_dict[op_identif]
-
-            """
-            if op_identif=='fs':
-                circuit_layer.append(cZ(*q_idx))
-                circuit_layer.append(SWAP(*q_idx))
-
-               #circuit_layer.append(cZ(*q_idx))
-               #circuit_layer.append(H(q_idx[0]))
-               #circuit_layer.append(H(q_idx[1]))
-               #circuit_layer.append(cZ(*q_idx))
-            """
-
-=======
     qubit_count = int(stream.readline())
     log.info("There are {:d} qubits in circuit".format(qubit_count))
     n_ignored_layers = 0
@@ -789,7 +744,6 @@
             circuit_layer.append(H(q_idx[1]))
             circuit_layer.append(cZ(*q_idx))
         else:
->>>>>>> a68e58ee
             if issubclass(op_cls, ParametricGate):
                 if op_cls.parameter_count==1:
                     m = re.search(params_search_patt_1, op_str)
