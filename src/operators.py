import numpy as np
import logging as log
import re
import cirq


class qOperation:
    def factory(self, arg):
        if isinstance(arg, str):
            return self._create_from_string(arg)

    def _create_from_string(sefl, s):
        log.debug("creating op from '{}'".format(s))
        m = re.search(
            r'(?P<operation>h|t|cz|x_1_2|y_1_2) (?P<qubit1>[0-9]+) ?(?P<qubit2>[0-9]+)?', s)
        if m is None:
            raise Exception("file format error in {}".format(s))
        op_identif = m.group('operation')

        if m.group('qubit2') is not None:
            q_idx = int(m.group('qubit1')), int(m.group('qubit2'))
        else:
            q_idx = int(m.group('qubit1'))

        if op_identif == 'h':
            return H(q_idx)
        if op_identif == 't':
            return T(q_idx)
        if op_identif == 'cz':
            return cZ(*q_idx)
        if op_identif == 'x_1_2':
            return X_1_2(q_idx)
        if op_identif == 'y_1_2':
            return Y_1_2(q_idx)

    def _check_qubit_count(self, qubits):
        if len(qubits) != self.n_qubit:
            raise ValueError(
                "Wrong number of qubits: {}, required: {}".format(
                    len(qubits), self.n_qubit))

    def to_cirq_2d_circ_op(self, side_length):
        return self.cirq_op(
            *[cirq.GridQubit(*np.unravel_index(
                qubit, [side_length, side_length]))
              for qubit in self._qubits]
        )

    def __str__(self):
        return "<{} operator on {}>".format(self.name, self._qubits)

    def __repr__(self):
        return self.__str__()

        
class H(qOperation):
    matrix = 1/np.sqrt(2) * np.array([[ 1.+0.j,  1.+0.j],
                                      [ 1.+0.j, -1.+0.j]])
    name = 'H'
<<<<<<< HEAD
    cirq_op = cirq.H
    diagonal = False
=======
    n_qubit = 1
>>>>>>> 985393ff

    cirq_op = cirq.H
    
    def __init__(self, *qubits):
        self._check_qubit_count(qubits)
        self._qubits = qubits

    def apply(self, vec):
        return np.dot(self.matr, vec)


class cZ(qOperation):
    matrix = np.array([[ 1.+0.j,  0.+0.j,  0.+0.j,  0.+0.j],
                       [ 0.+0.j,  1.+0.j,  0.+0.j,  0.+0.j],
                       [ 0.+0.j,  0.+0.j,  1.+0.j,  0.+0.j],
                       [ 0.+0.j,  0.+0.j,  0.+0.j, -1.+0.j]])
    name = 'cZ'
<<<<<<< HEAD
    diagonal = True
=======
    n_qubit = 2
>>>>>>> 985393ff

    cirq_op = cirq.CZ

    def __init__(self, *qubits):
        self._check_qubit_count(qubits)
        self._qubits = qubits

    def apply(self, vec):
        return np.dot(self.matr, vec)


class T(qOperation):
    matrix = np.array([[1.+0.j,  0.+0.j        ],
                       [0.+0.j, np.exp(1.j*np.pi/4)]])
    name = 'T'
    n_qubit = 1

    cirq_op = cirq.T
    diagonal = True

    def __init__(self, *qubits):
        self._check_qubit_count(qubits)
        self._qubits = qubits

    def apply(self, vec):
        return np.dot(self.matr, vec)


class X_1_2(qOperation):
    matrix = np.array([[0.5+0.5j, 0.5-0.5j],
                       [0.5-0.5j, 0.5+0.5j]])
    name = 'X_1_2'
<<<<<<< HEAD
    diagonal = False
=======
    n_qubit = 1
>>>>>>> 985393ff

    def cirq_op(self, x): return cirq.X(x)**0.5

    def __init__(self, *qubits):
        self._check_qubit_count(qubits)
        self._qubits = qubits

    def apply(self, vec):
        return np.dot(self.matr, vec)


class Y_1_2(qOperation):
    matrix = np.array([[ 0.5+0.5j, -0.5-0.5j],
                       [ 0.5+0.5j,  0.5+0.5j]])
    name = 'Y_1_2'
<<<<<<< HEAD
    diagonal = False
=======
    n_qubit = 1
>>>>>>> 985393ff

    def cirq_op(self, x): return cirq.Y(x)**0.5

    def __init__(self, *qubits):
        self._check_qubit_count(qubits)
        self._qubits = qubits

    def apply(self, vec):
        return np.dot(self.matr, vec)
<|MERGE_RESOLUTION|>--- conflicted
+++ resolved
@@ -57,12 +57,9 @@
     matrix = 1/np.sqrt(2) * np.array([[ 1.+0.j,  1.+0.j],
                                       [ 1.+0.j, -1.+0.j]])
     name = 'H'
-<<<<<<< HEAD
     cirq_op = cirq.H
     diagonal = False
-=======
     n_qubit = 1
->>>>>>> 985393ff
 
     cirq_op = cirq.H
     
@@ -80,11 +77,8 @@
                        [ 0.+0.j,  0.+0.j,  1.+0.j,  0.+0.j],
                        [ 0.+0.j,  0.+0.j,  0.+0.j, -1.+0.j]])
     name = 'cZ'
-<<<<<<< HEAD
     diagonal = True
-=======
     n_qubit = 2
->>>>>>> 985393ff
 
     cirq_op = cirq.CZ
 
@@ -117,11 +111,8 @@
     matrix = np.array([[0.5+0.5j, 0.5-0.5j],
                        [0.5-0.5j, 0.5+0.5j]])
     name = 'X_1_2'
-<<<<<<< HEAD
     diagonal = False
-=======
     n_qubit = 1
->>>>>>> 985393ff
 
     def cirq_op(self, x): return cirq.X(x)**0.5
 
@@ -137,11 +128,8 @@
     matrix = np.array([[ 0.5+0.5j, -0.5-0.5j],
                        [ 0.5+0.5j,  0.5+0.5j]])
     name = 'Y_1_2'
-<<<<<<< HEAD
     diagonal = False
-=======
     n_qubit = 1
->>>>>>> 985393ff
 
     def cirq_op(self, x): return cirq.Y(x)**0.5
 
